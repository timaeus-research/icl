name: icl-config-sweep
method: grid
program: icl
project: icl
entity: devinterp
parameters:
  task_config: 
    parameters:
      task_size:
        value: 8
      max_examples:
        value: 16
      num_tasks:
        values: [1, 2, 4, 8, 16, 32, 64, 128, 256, 512, 1024, 2048, 4096, 8192, 16384, 32768, 65536, 131072, 262144, 524288, 1048576]
        # values: [8, 32768]
      noise_variance:
        value: 0.25
      embed_size:
        value: 128
      mlp_size:
        value: 128
      num_heads:
        value: 2
      num_layers:
        value: 8
<<<<<<< HEAD
      model_seed:
        value: 0
      pretrain_seed:
        value: 1
      true_seed:
        value: 2
      sampling_seed:
        value: 3
=======
>>>>>>> e2cccea6
  eval_batch_size:
    value: 2048<|MERGE_RESOLUTION|>--- conflicted
+++ resolved
@@ -23,7 +23,6 @@
         value: 2
       num_layers:
         value: 8
-<<<<<<< HEAD
       model_seed:
         value: 0
       pretrain_seed:
@@ -32,7 +31,5 @@
         value: 2
       sampling_seed:
         value: 3
-=======
->>>>>>> e2cccea6
   eval_batch_size:
     value: 2048