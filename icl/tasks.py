--- conflicted
+++ resolved
@@ -28,14 +28,10 @@
     * `noise_variance : float >= 0`
         variance for gaussian error added to regression outputs.
     """
-<<<<<<< HEAD
     task_distribution: T
 
     def __init__(self, task_distribution: T, noise_variance=0.25, device='cpu'):
-=======
-
-    def __init__(self, task_distribution: 'TaskDistribution', noise_variance=0.25, device='cpu'):
->>>>>>> e2cccea6
+
         self.task_distribution = task_distribution
         self.noise_variance = noise_variance
         self.std = noise_variance**0.5
@@ -112,10 +108,7 @@
 
     def to(self, device: str):
         self.task_distribution.to(device)
-<<<<<<< HEAD
         return self
-=======
->>>>>>> e2cccea6
 
 
 class TaskDistribution:
@@ -240,11 +233,6 @@
         )
         return self.tasks[task_selection]
 
-
-<<<<<<< HEAD
-=======
-
->>>>>>> e2cccea6
     def to(self, device: str):
         """
         Move this task distribution to a different device
