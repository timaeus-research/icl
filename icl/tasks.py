from typing import Generic, TypeVar
from itertools import combinations

import torch
from devinfra.utils.device import DeviceOrDeviceLiteral

T = TypeVar('T', 'GaussianTaskDistribution', 'DiscreteTaskDistribution', 'SingletonTaskDistribution')


def apply_transformations(ws: torch.Tensor, xs: torch.Tensor, error: float, device: DeviceOrDeviceLiteral = "cpu"):
    B, K, D = xs.shape

    errors = torch.normal(
        mean=0.,
        std=error,
        size=(B, K, 1,),
        device=device,
    )
    ys = xs @ ws.view(B, D, 1) + errors # B K D @ B D . + B K 1 -> B K 1

    return ys


class RegressionSequenceDistribution(Generic[T]):
    """
    Represents a synthetic in-context regression data set, where each token
    sequence is an i.i.d. sample of inputs and outputs of the form:
        `[ x_1, y_1, x_2, y_2, ..., x_K, y_K ]`
    where `y_i = w . x_i + N(0, noise_variance)` and `w` is sampled from
    `task_distribution`.

    Parameters:

    * `task_distribution : TaskDistribution`
        the distribution of true parameters `w` underlying each sequence.
    * `noise_variance : float >= 0`
        variance for gaussian error added to regression outputs.

    Fields:

    * `task_distribution : TaskDistribution`
        the distribution of true parameters `w` underlying each sequence.
    * `noise_variance : float >= 0`
        variance for gaussian error added to regression outputs.
    """
    task_distribution: T

    def __init__(self, task_distribution: T, noise_variance=0.25, device='cpu'):

        self.task_distribution = task_distribution
        self.noise_variance = noise_variance
        self.std = noise_variance**0.5

<<<<<<< HEAD
    def get_ws(self, B: int, D: int):
        """
        Get the true parameter vectors `w` underlying a batch of sequences
        of synthetic data (token sequences) for in-context regression.

        Parameters:

        * `batch_size : int >= 0`
            number of sequences to generate for this batch.
        
        Returns:

        * `ws : tensor(batch_size, task_size, device=device)`
            batch of sequences of true parameter vectors.
        """

        # sample a batch of random tasks
        ws = self.task_distribution.sample_tasks(B).view(B, D, 1) # B D -> B D 1
        return ws
    
    def get_xs(self, B: int, K: int, D: int, device='cpu'):
        # sample i.i.d. inputs 
        xs = torch.normal(
            mean=0.,
            std=1.,
            size=(B, K, D,),
            device=device,
        )
        return xs
    
    def get_errors(self, B: int, K: int, device='cpu'):
        # sample Gaussian errors
        errors = torch.normal(
            mean=0.,
            std=self.std,
            size=(B, K, 1,),
            device=device,
        )
        return errors 
    
    def get_ys(self, xs, ws, errors):
        # sample i.i.d. outputs
        ys = xs @ ws + errors
        return ys


=======
>>>>>>> 5da2c7aa
    def get_batch(self, num_examples: int, batch_size: int):
        """
        Generate a batch of synthetic data (token sequences) for in-context
        regression.

        Parameters:

        * `num_examples : int >= 0`
            number of in-context examples to generate for each sequence in
            the batch. Note that the number of tokens will be twice as many,
            because each example has one input token followed by one output
            token.
        * `batch_size : int >= 0`
            number of sequences to generate for this batch.
        
        Returns:

        * `xs : tensor(batch_size, num_examples, task_size, device=device)`
            batch of sequences of input vectors.
        * `ys : tensor(batch_size, num_examples, 1, device=device)`
            batch of corresponding sequences of input vectors.
        """
        # shorthands
        B = batch_size
        K = num_examples
        D = self.task_distribution.task_size
        device = self.task_distribution.device

        # sample a batch of random tasks
<<<<<<< HEAD
        ws = self.get_ws(B, D) # -> B D 1
        xs = self.get_xs(B, K, D, device=device) # -> B K D
        errors = self.get_errors(B, K, device=device) # -> B K 1
        ys = self.get_ys(xs, ws, errors) # -> B K 1
=======
        ws = self.task_distribution.sample_tasks(B) # -> B D

        # sample i.i.d. inputs and outputs for each task according to the
        # regression model
        xs = torch.normal(
            mean=0.,
            std=1.,
            size=(B, K, D,),
            device=device,
        )
>>>>>>> 5da2c7aa

        ys = apply_transformations(ws, xs, self.std, device)
        return xs, ys
        

    def loop_batches(self, num_examples: int, batch_size: int):
        """
        Iterate over batches of synthetic data (token sequences) for
        in-context regression.

        Yields:

        * `xs : tensor(batch_size, num_examples, task_size, device=device)`
            batch of sequences of input vectors.
        * `ys : tensor(batch_size, num_examples, 1, device=device)`
            batch of corresponding sequences of input vectors.
        """
        while True:
            yield self.get_batch(
                num_examples=num_examples,
                batch_size=batch_size,
            )


    def to(self, device: str):
        self.task_distribution.to(device)
        return self


class TaskDistribution:
    """
    Abstract base class: an abstract distribution over regression tasks, each
    task is a vector of size `task_size`, namely the vector of coefficients
    for the regression problem.
    The specific details of the distribution over tasks is to be provided by
    the subclass.

    Constructor parameters:

    * `task_size : int > 0`
        number of dimensions for the tasks.
    * `device='cpu' : str(device name)`
        which device to initialise tasks on

    Fields:

    * `task_size : int > 0`
        number of dimensions for the tasks.
    * `device='cpu' : str(device name)`
        which device to initialise tasks on
    """
    def __init__(self, task_size, device='cpu'):
        self.task_size = task_size
        self.device = device


    def sample_tasks(self, n: int):
        """
        produce a sample of `n` tasks from the concrete task distribution

        parameters:

        * `n : int > 0`
            number of tasks to sample.
        
        returns:

        * `tasks : tensor(n, self.task_size, device=self.device)`
            the `n` tasks, each as one row of a 2d tensor.
        """
        return NotImplemented


    def to(self, device: str):
        """
        Move this task distribution to a different device

        parameters:

        * `device : str(device name)`
            which device to move to
        
        returns:

        * `self`
        """
        self.device = device
        return self


class DiscreteTaskDistribution(TaskDistribution):
    """
    Represent a fixed finite number of regression tasks `num_tasks` each of
    dimensionality `task_size`. 

    When method=='normal', the tasks are sampledi.i.d. from a `task_size`-dimensional 
    standard normal when this instance is constructed. 

    When method=='basis_vector_combinations', the tasks are generated according to the following rule:
    Define a discrete task distribution using basis vectors {e_1, ..., e_D} in R^D. 
    If M=1 then T={0} (control)
    If M=2 then T={0, e_1}
    If M=D+1 then T={0, e_1, e_2, ..., e_D}
    For M>D+1 the basis vectors are successively added together as different combinations. 
    e.g. M=D+3 then T={0, e_1, e_2, ..., e_D, e_1+e_2, e_1+e_3}. 
    e.g. M=1+D+nCr(D,2)+1 then T={0,e_1,e_2, ..., e_D, e_1+e_2, e_1+e_3, ..., e_{D-1}+e_D, e_1+e_2+e_3}.
    With this construction we (currently) require M <= 1+D+nCr(D,2)+nCr(D,3)+...+nCr(D,D) = 2^D (e.g. M<=256 if D=8). 
    

    Constructor parameters:

    * `task_size : int > 0`
        number of dimensions for the tasks.
    * `num_tasks : int > 0`
        number of tasks in the discrete set.
    * `device='cpu' : str(device name)`
        which device to initialise tasks on
    * `task_init_method : str`
        method for initialising tasks. Options are 'normal' or 'basis_vector_combinations'.
    * `method_params : dict`
        parameters for initialising tasks. For 'normal' method, method_params is empty. 
        Dor 'basis_vector_combinations' method, normal is a dictionary with keys 'scale_factor' and 'include_zero'.

    Fields:

    * `task_size : int > 0`
        number of dimensions for the tasks.
    * `num_tasks : int > 0`
        number of tasks in the discrete set.
    * `method_params : dict`
        parameters for initialising tasks. For 'normal' method, method_params is empty.
    * `tasks : tensor(self.num_tasks, self.task_size, device=self.device)`
        the tasks, each as one row of a 2d tensor.
    * `device='cpu' : str(device name)`
        which device to initialise tasks on
    """
    def __init__(self, task_size: int, num_tasks: int, task_init_method='normal',
                 method_params=dict(), device='cpu'):
        # task_init_method = 'normal' or 'basis_vector_combinations'
        # method_params = dict() e.g. {'scale_factor':1, 'include_zero':True} for 'basis_vector_combinations'
        # basis_scale_factor=1, basis_include_zero=True
        super().__init__(task_size=task_size, device=device)

        self.num_tasks = num_tasks
        self.task_size = task_size
        self.method_params = method_params

        required_basis_params = {'scale_factor', 'include_zero'}
        if task_init_method == 'basis_vector_combinations' and not required_basis_params.issubset(method_params.keys()):
            raise ValueError("Not all required parameters are provided in 'method_params'.")

        if task_init_method == 'normal':
            # could optionally include mean, stdev data in method_params here
            self.tasks = torch.normal(
                mean=0.,
                std=1.,
                size=(self.num_tasks, self.task_size,),
                device=self.device,
            )
        elif task_init_method == 'basis_vector_combinations':
            self.tasks = self.generate_basis_vector_tasks()

    def generate_basis_vector_tasks(self):
        # Creates a M D sized tensor of tasks according to the rule outlined in class docstring. 

        M, D = self.num_tasks, self.task_size
        if M > 2**D:
            raise ValueError(f"num_tasks {M} must be less than or equal to 2^task_size {2**D} at the present time.")

        scale_factor, include_zero = self.method_params['scale_factor'], self.method_params['include_zero']
        
        # Create the identity matrix of size D x D, the basis vectors
        identity = torch.eye(D)
        # Initialize the tensor T with the zero vector if include_zero is True, otherwise as an empty tensor
        T = torch.zeros(1, D) if include_zero else torch.empty(0, D)
        
        # Add basis vectors
        if M > 1:
            basis_to_take = min(M-1, D)
            T = torch.cat((T, identity[:basis_to_take]))
            
        # Add combinations of basis vectors
        combination_count = M - D - 1
        if combination_count > 0:
            current_combination_length = 2
            while combination_count > 0:
                for comb in combinations(range(D), current_combination_length):
                    # comb = (0,1) for current_combination_length=2, (0,1,2) for current_combination_length=3 etc.
                    # produces e.g. e_1 + e_2 = [1,1,0,...,0]
                    combined_vector = torch.sum(identity[list(comb)], axis=0, keepdim=True)

                    # appends to T
                    T = torch.cat((T, combined_vector))

                    # if all excess combinations (beyond M-D-1) have been filled
                    combination_count -= 1
                    if combination_count == 0:
                        break
                current_combination_length += 1

        # scale_factor gives the option of scaling the task regression weights (in case noise_var=0.25^2 is too great). 
        # scale_factor defaults to 1.
        scaled_T = scale_factor*T
        
        return scaled_T.to(self.device)

    def sample_tasks(self, n: int):
        """
        Produce a uniformly random sample (with replacement) of `n` of
        the task distribution's tasks that were generated at construction
        time.

        Parameters:

        * `n : int > 0`
            number of tasks to sample
        
        Returns:

        * `tasks : tensor(n, self.task_size, device=self.device)`
            the `n` tasks, each as one row of a 2d tensor
        """
        task_selection = torch.randint(
            high=self.num_tasks,
            size=(n,),
            device=self.device,
        )
        return self.tasks[task_selection]

    def to(self, device: str):
        """
        Move this task distribution to a different device

        parameters:

        * `device : str(device name)`
            which device to move to
        
        returns:

        * `self`
        """
        self.tasks = self.tasks.to(device)
        return super().to(device)
    

class GaussianTaskDistribution(TaskDistribution):
    """
    Represent a gaussian distribution over of all possible regression tasks
    of dimensionality `task_size` (the tasks are selected i.i.d. from a
    `task_size`-dimensional standard normal when this task distribution is
    sampled from).

    Constructor parameters:
    
    * `task_size : int > 0`
        number of dimensions for all tasks
    * `device='cpu' : str(device name)`
        which device to initialise tasks on

    Fields:

    * `task_size : int > 0`
        number of dimensions for all tasks
    * `device='cpu' : str(device name)`
        which device to initialise tasks on
    """


    def sample_tasks(self, n: int):
        """
        produce a sample of `n` tasks drawn i.i.d. from a standard gaussian
        distribution in `self.task_size` dimensions

        parameters:

        * `n : int > 0`
            number of tasks to sample
        
        returns:

        * `tasks : tensor(n, self.task_size, device=self.device)`
            the `n` tasks, each as one row of a 2d tensor
        """
        tasks = torch.normal(
            mean=0.,
            std=1.,
            size=(n, self.task_size),
            device=self.device,
        )
        return tasks
    

class SingletonTaskDistribution(TaskDistribution):
    """
    An even simpler task distribution, for testing purposes. Just a single
    regression task with a fixed solution vector added at construction time.
    
    Constructor parameters:
    
    * `task : tensor(task_size)`
        fixed single task
    * `device='cpu' : str(device name)`
        which device to initialise tasks on

    Fields:

    * `task : tensor(task_size)` (array-like ok)
        fixed single task.
    * `task_size : int > 0`
        number of dimensions for all tasks
    * `device='cpu' : str(device name)`
        which device to initialise tasks on
    """
    def __init__(self, task, device='cpu'):
        self.task = torch.asarray(task, device=device)
        task_size, = self.task.shape
        super().__init__(task_size=task_size, device=device)


    def sample_tasks(self, n: int, device='cpu'):
        """
        Produce a batch of the singleton task repeated `n` times in a 2d
        tensor.

        Parameters:

        * `n : int > 0`
            number of tasks to sample
        
        Returns:

        * `tasks : tensor(n, self.task_size, device=device)`
            the task repeated `n` times, each as one row of a 2d tensor
        """
        return self.task.expand(n, -1)


    def to(self, device: str):
        """
        Move this task distribution to a different device

        parameters:

        * `device : str(device name)`
            which device to move to
        
        returns:

        * `self`
        """
        self.task = self.task.to(device)
        return super().to(device)


<|MERGE_RESOLUTION|>--- conflicted
+++ resolved
@@ -51,7 +51,6 @@
         self.noise_variance = noise_variance
         self.std = noise_variance**0.5
 
-<<<<<<< HEAD
     def get_ws(self, B: int, D: int):
         """
         Get the true parameter vectors `w` underlying a batch of sequences
@@ -98,8 +97,6 @@
         return ys
 
 
-=======
->>>>>>> 5da2c7aa
     def get_batch(self, num_examples: int, batch_size: int):
         """
         Generate a batch of synthetic data (token sequences) for in-context
@@ -129,23 +126,10 @@
         device = self.task_distribution.device
 
         # sample a batch of random tasks
-<<<<<<< HEAD
         ws = self.get_ws(B, D) # -> B D 1
         xs = self.get_xs(B, K, D, device=device) # -> B K D
         errors = self.get_errors(B, K, device=device) # -> B K 1
         ys = self.get_ys(xs, ws, errors) # -> B K 1
-=======
-        ws = self.task_distribution.sample_tasks(B) # -> B D
-
-        # sample i.i.d. inputs and outputs for each task according to the
-        # regression model
-        xs = torch.normal(
-            mean=0.,
-            std=1.,
-            size=(B, K, D,),
-            device=device,
-        )
->>>>>>> 5da2c7aa
 
         ys = apply_transformations(ws, xs, self.std, device)
         return xs, ys
