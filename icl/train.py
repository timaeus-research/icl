"""
training the transformer on synthetic in-context regression task
"""
import torch
import typer
from devinfra.utils.seed import set_seed
# manage environment
from dotenv import load_dotenv
from pydantic import BaseModel
from torch import nn

from icl.evals import ICLEvaluator

load_dotenv()
# in case using mps:
import os

os.environ["PYTORCH_ENABLE_MPS_FALLBACK"] = "1"  # (! before import torch)

import logging
<<<<<<< HEAD
from typing import Dict, List, Literal, Optional, Tuple, TypedDict
from typing_extensions import Annotated
=======
# from typing import Annotated, Dict, List, Literal, Optional, Tuple, TypedDict
from typing import Dict, List, Literal, Optional, Tuple, TypedDict
>>>>>>> 755d7c43

import numpy as np
import sentry_sdk
import torch.nn.functional as F
import tqdm
from devinfra.io.logging import MetricLogger
from devinfra.io.storage import BaseStorageProvider
from devinfra.optim.schedulers import LRScheduler

import wandb
from icl.config import ICLConfig, get_config
from icl.model import InContextRegressionTransformer
from icl.tasks import (DiscreteTaskDistribution, GaussianTaskDistribution,
                       RegressionSequenceDistribution)

stdlogger = logging.getLogger("ICL")


class StateDict(TypedDict):
    model: Dict
    optimizer: Dict
    scheduler: Dict


def state_dict(model, optimizer, scheduler) -> StateDict:
    return {
        "model": model.state_dict(),
        "optimizer": optimizer.state_dict(),
        "scheduler": scheduler.state_dict(),
    }


class Run:
    config: ICLConfig
    model: nn.Module
    optimizer: torch.optim.Optimizer
    scheduler: Optional[LRScheduler]
    pretrain_dist: RegressionSequenceDistribution[DiscreteTaskDistribution]
    true_dist: RegressionSequenceDistribution[GaussianTaskDistribution]
    evaluator: ICLEvaluator
    checkpointer: Optional[BaseStorageProvider]
    logger: Optional[MetricLogger]

    def __init__(
            self, 
            config: ICLConfig, 
            model: Optional[nn.Module] = None,
            optimizer: Optional[torch.optim.Optimizer] = None,
            scheduler: Optional[LRScheduler] = None,
            checkpointer: Optional[BaseStorageProvider] = None, 
            logger: Optional[MetricLogger]=None, 
    ):
        self.config = config

        # initialise model
        if model is None:
            model = config.task_config.model_factory().to(config.device)

        self.model = model

        # initialise 'pretraining' data source (for training on fixed task set)
        self.pretrain_dist = config.task_config.pretrain_dist_factory().to(
            config.device
        )

        # initialise 'true' data source (for evaluation, including unseen tasks)
        self.true_dist = config.task_config.true_dist_factory().to(config.device)

        # initialise evaluations
        self.evaluator = ICLEvaluator(
            pretrain_dist=self.pretrain_dist,
            true_dist=self.true_dist,
            max_examples=config.task_config.max_examples,
            eval_batch_size=config.eval_batch_size,
            seed=config.task_config.true_seed,
        )

        # initialise monitoring code
        if checkpointer is None and config.checkpointer_config is not None: 
            checkpointer = config.checkpointer_config.factory()

        self.checkpointer = checkpointer

        if logger is None and config.logger_config is not None:
            logger = config.logger_config.factory()

        self.logger = logger

        # initialise torch optimiser
        if optimizer is None:
            optimizer = config.optimizer_config.factory(self.model.parameters())

        self.optimizer = optimizer

        if scheduler is None and config.scheduler_config is not None:
            scheduler = config.scheduler_config.factory(self.optimizer)

        self.scheduler = scheduler

    def restore(self):
        """Restores the last checkpoint for this run."""
        if self.checkpointer:
            self.checkpointer.sync()
            
            if not self.checkpointer.file_ids:
                raise ValueError("No checkpoints found.")
        
            last_checkpoint = self.checkpointer[-1]
            self.model.load_state_dict(last_checkpoint["model"])
            self.optimizer.load_state_dict(last_checkpoint["optimizer"])

            if self.scheduler is not None:
                self.scheduler.load_state_dict(last_checkpoint["scheduler"])

    @classmethod
    def create_and_restore(cls, config: ICLConfig):
        """Load a run from a checkpoint and restore the last checkpoint."""
        self = cls(config)
        self.restore()
        return self


def train(config: ICLConfig, is_debug: bool = False) -> InContextRegressionTransformer:
    """
    Initialise and train an InContextRegressionTransformer model, tracking
    various metrics.
    """
    logging.basicConfig(level=logging.INFO if not is_debug else logging.DEBUG)

<<<<<<< HEAD
    run = Run(config)
    model = run.model
    model.train()
    optimizer = run.optimizer
    scheduler = run.scheduler
    pretrain_dist = run.pretrain_dist
    evaluator = run.evaluator
    checkpointer = run.checkpointer
    logger = run.logger

    num_steps = config.num_steps

    # Let's only train until 50% checkpoint.
    checkpoint_steps = sorted(list(config.checkpointer_config.checkpoint_steps))
    num_steps = checkpoint_steps[len(checkpoint_steps) // 2] + 1

    recent_losses = torch.zeros(100, device=config.device)

    # training loop
    for step in tqdm.trange(num_steps, desc="Training..."):
        set_seed(
            config.task_config.sampling_seed + step
        )  # For reproducibility if we resume training

        # data generation and forward pass
=======
    # special code if device is 'xla'
    XLA = (config.device == 'xla')
    if XLA:
        stdlogger.info("device is 'xla'! some special code will run...")
        stdlogger.info("importing torch_xla...")
        import torch_xla.core.xla_model as xm
        # import torch_xla.debug.metrics as met
        stdlogger.info("configuring default XLA device...")
        device = xm.xla_device()
        stdlogger.info("xla ready!")
    else:
        device = config.device

    # model initialisation
    stdlogger.info("initialising model")
    model = config.task_config.model_factory().to(device)
    model.train()

    # initialise 'pretraining' data source (for training on fixed task set)
    stdlogger.info("initialising data (pretrain)")
    pretrain_dist = config.task_config.pretrain_dist_factory().to(device)

    # initialise 'true' data source (for evaluation, including unseen tasks)
    stdlogger.info("initialising data (true)")
    true_dist = config.task_config.true_dist_factory().to(device)

    # initialise evaluations
    stdlogger.info("initialising evaluator")
    if XLA: xm.mark_step()
    evaluator = ICLEvaluator(
        pretrain_dist=pretrain_dist,
        true_dist=true_dist,
        max_examples=config.task_config.max_examples,
        eval_batch_size=config.eval_batch_size,
        seed=config.task_config.true_seed
    )
    if XLA: xm.mark_step()

    # initialise monitoring code
    stdlogger.info("initialising checkpointer and logger")
    checkpointer = config.checkpointer_config.factory() if config.checkpointer_config is not None else None
    logger = config.logger_config.factory() if config.logger_config is not None else None

    # initialise torch optimiser
    stdlogger.info("initialising optimiser and scheduler")
    optimizer = config.optimizer_config.factory(model.parameters())
    scheduler = config.scheduler_config.factory(optimizer)  # type: ignore

    # TODO: this is unused and may be slowing down XLA... use it or lose it
    # recent_losses = torch.zeros(100, device=device)

    # training loop
    stdlogger.info("starting training loop")
    stdlogger.info("note: first two iterations slow while XLA compiles")
    stdlogger.info("note: early iterations slow due to logspace checkpoints")
    for step in tqdm.trange(config.num_steps, desc="training..."):
        # per-step seeds for reproducibility if we resume training
        set_seed(config.task_config.sampling_seed + step)
        
        # training step
        if XLA: xm.mark_step()
>>>>>>> 755d7c43
        xs, ys = pretrain_dist.get_batch(
            num_examples=config.task_config.max_examples,
            batch_size=config.batch_size,
        )
        ys_pred = model(xs, ys)
        loss = F.mse_loss(ys, ys_pred)
        optimizer.zero_grad(set_to_none=True)
        loss.backward()
        optimizer.step()
        scheduler.step()
        if XLA: xm.mark_step()

        # see above
        # recent_losses[step % 100] = loss

        # wand logging: log batch loss every 100 steps
        if step % 100 == 0 and step > 0 and config.is_wandb_enabled:
            stdlogger.info("logging batch loss at step %s", step)
            # TODO: Figure out how to make this work with `logger`
            wandb.log({"batch/loss": loss.mean().item()}, step=step)
        
        # evaluate and log metrics to wandb according to log_steps
        if step in config.logger_config.logging_steps:
            stdlogger.info("evaluating metrics at step %s", step)
            if XLA: xm.mark_step()
            model.eval()
            metrics = evaluator(model)
            model.train()
            if XLA: xm.mark_step()
            stdlogger.info("logging metrics at step %s", step)
            logger.log(metrics, step=step)

<<<<<<< HEAD
    if config.is_wandb_enabled:
        wandb.finish()

    return model


def get_run_config(run: "Run"):
    """Side-effect: resumes the wandb run"""
    return get_config(**run.config, resume="must", id=run.id)


def get_last_checkpoint(config: ICLConfig):
    """Get the last checkpoint for a given run"""
    checkpointer = config.checkpointer_config.factory()
    last_checkpoint_step = sorted([int(x) for x in checkpointer.get_file_ids()])[-1]
    last_checkpoint = checkpointer.load_file(last_checkpoint_step)

    model = config.task_config.model_factory().to(config.device)
    optimizer = config.optimizer_config.factory(model.parameters())
    scheduler = config.scheduler_config.factory(optimizer)

    model.load_state_dict(last_checkpoint["model"])
    optimizer.load_state_dict(last_checkpoint["optimizer"])
    scheduler.load_state_dict(last_checkpoint["scheduler"])

    return {
        "model": model,
        "optimizer": optimizer,
        "scheduler": scheduler,
    }


def resume_run(run, is_debug: bool = False) -> InContextRegressionTransformer:
    """
    Initialise and train an InContextRegressionTransformer model, tracking
    various metrics.
    """
    logging.basicConfig(level=logging.INFO if not is_debug else logging.DEBUG)

    config = get_run_config(run)
    last_log_step = run.summary.get("_step")

    # initialise model, optimizer, and scheduler
    last_checkpoint = get_last_checkpoint(config)
    model = last_checkpoint["model"]
    optimizer = last_checkpoint["optimizer"]
    scheduler = last_checkpoint["scheduler"]
    last_checkpoint_step = scheduler.last_epoch

    logging.info(
        "Resuming run %s at step %s. Last logged at %s",
        run.id,
        last_checkpoint_step,
        last_log_step,
    )

    model.to(config.device).train()

    # initialise 'pretraining' data source (for training on fixed task set)
    pretrain_dist = config.task_config.pretrain_dist_factory().to(config.device)

    # initialise 'true' data source (for evaluation, including unseen tasks)
    true_dist = config.task_config.true_dist_factory().to(config.device)

    # initialise evaluations
    evaluator = ICLEvaluator(
        pretrain_dist=pretrain_dist,
        true_dist=true_dist,
        max_examples=config.task_config.max_examples,
        eval_batch_size=config.eval_batch_size,
        seed=config.task_config.true_seed,
    )

    # initialise monitoring code
    checkpointer = (
        config.checkpointer_config.factory()
        if config.checkpointer_config is not None
        else None
    )
    logger = (
        config.logger_config.factory() if config.logger_config is not None else None
    )

    num_steps = config.num_steps
    recent_losses = torch.zeros(100, device=config.device)

    # training loop
    for step in tqdm.trange(last_checkpoint_step + 1, num_steps, desc="Training..."):
        set_seed(
            config.task_config.sampling_seed + step
        )  # For reproducibility if we resume training

        # data generation and forward pass
        xs, ys = pretrain_dist.get_batch(
            num_examples=config.task_config.max_examples,
            batch_size=config.batch_size,
        )
        ys_pred = model(xs, ys)
        loss = F.mse_loss(ys, ys_pred)
        # backward pass and gradient step
        optimizer.zero_grad(set_to_none=True)
        loss.backward()
        optimizer.step()
        scheduler.step()

        recent_losses[step % 100] = loss

        if step % 100 == 0 and step > last_log_step and config.is_wandb_enabled:
            wandb.log({"batch/loss": loss.mean().item()}, step=step)
=======
>>>>>>> 755d7c43

        # save checkpoints according to checkpoint_steps
        if step in config.checkpointer_config.checkpoint_steps:
            # TODO: if xla: move model to CPU before saving
            stdlogger.info("saving checkpoint at step %s", step)
            if XLA: xm.mark_step()
            checkpointer.save_file(step, state_dict(model, optimizer, scheduler))
            if XLA: xm.mark_step()

    if config.is_wandb_enabled:
        wandb.finish()

    # TODO: if XLA, move model off TPU?
    return model
<<<<<<< HEAD


def clean_sweep(sweep: "Sweep"):
    """Get rid of any runs that never even got started."""

    # Delete the runs (on wandb) that are finished/crashed and have _step == None
    def _clean_sweep():
        for r in sweep.runs:
            if r.summary.get("_step", None) is None:
                r.delete()
                yield r

    return list(r for r in _clean_sweep())


def get_runs_to_continue(sweep: "Sweep", num_steps: int):
    """Return all runs that have not yet reached the specified number of steps."""
    runs = sorted([r for r in sweep.runs], key=lambda r: r.summary.get("_step", 0))

    return [r for r in runs if r.summary.get("_step", 0) < num_steps]


def resume_sweep(sweep_id: str, is_debug: bool = False):
    api = wandb.Api()
    sweep = api.sweep(sweep_id)

    clean_sweep(sweep)
    num_steps = sweep.config.get("num_steps", 500_000)
    runs = get_runs_to_continue(sweep, num_steps)

    for run in runs:
        print(run)
        resume_run(run, is_debug=is_debug)


def main(
    resume: Annotated[str, typer.Option(help="The id of a sweep or run to resume.")]
):
    is_debug = False

    if resume is None:
        config = get_config(project="icl", entity="devinterp")
        train(config, is_debug=is_debug)
    else:
        if "run" in resume:
            resume_run(resume, is_debug=is_debug)
        elif "sweep" in resume:
            resume_sweep(resume, is_debug=is_debug)
        else:
            typer.echo("Invalid resume command.")


if __name__ == "__main__":
    sentry_sdk.init(
        dsn="https://92ea29f1e366cda4681fb10273e6c2a7@o4505805155074048.ingest.sentry.io/4505805162479616",
        # Set traces_sample_rate to 1.0 to capture 100%
        # of transactions for performance monitoring.
        # We recommend adjusting this value in production.
        traces_sample_rate=1.0,
        # Set profiles_sample_rate to 1.0 to profile 100%
        # of sampled transactions.
        # We recommend adjusting this value in production.
        profiles_sample_rate=1.0,
    )
    typer.run(main)
=======
>>>>>>> 755d7c43
<|MERGE_RESOLUTION|>--- conflicted
+++ resolved
@@ -18,13 +18,8 @@
 os.environ["PYTORCH_ENABLE_MPS_FALLBACK"] = "1"  # (! before import torch)
 
 import logging
-<<<<<<< HEAD
-from typing import Dict, List, Literal, Optional, Tuple, TypedDict
-from typing_extensions import Annotated
-=======
 # from typing import Annotated, Dict, List, Literal, Optional, Tuple, TypedDict
 from typing import Dict, List, Literal, Optional, Tuple, TypedDict
->>>>>>> 755d7c43
 
 import numpy as np
 import sentry_sdk
@@ -154,33 +149,6 @@
     """
     logging.basicConfig(level=logging.INFO if not is_debug else logging.DEBUG)
 
-<<<<<<< HEAD
-    run = Run(config)
-    model = run.model
-    model.train()
-    optimizer = run.optimizer
-    scheduler = run.scheduler
-    pretrain_dist = run.pretrain_dist
-    evaluator = run.evaluator
-    checkpointer = run.checkpointer
-    logger = run.logger
-
-    num_steps = config.num_steps
-
-    # Let's only train until 50% checkpoint.
-    checkpoint_steps = sorted(list(config.checkpointer_config.checkpoint_steps))
-    num_steps = checkpoint_steps[len(checkpoint_steps) // 2] + 1
-
-    recent_losses = torch.zeros(100, device=config.device)
-
-    # training loop
-    for step in tqdm.trange(num_steps, desc="Training..."):
-        set_seed(
-            config.task_config.sampling_seed + step
-        )  # For reproducibility if we resume training
-
-        # data generation and forward pass
-=======
     # special code if device is 'xla'
     XLA = (config.device == 'xla')
     if XLA:
@@ -242,7 +210,6 @@
         
         # training step
         if XLA: xm.mark_step()
->>>>>>> 755d7c43
         xs, ys = pretrain_dist.get_batch(
             num_examples=config.task_config.max_examples,
             batch_size=config.batch_size,
@@ -275,118 +242,6 @@
             stdlogger.info("logging metrics at step %s", step)
             logger.log(metrics, step=step)
 
-<<<<<<< HEAD
-    if config.is_wandb_enabled:
-        wandb.finish()
-
-    return model
-
-
-def get_run_config(run: "Run"):
-    """Side-effect: resumes the wandb run"""
-    return get_config(**run.config, resume="must", id=run.id)
-
-
-def get_last_checkpoint(config: ICLConfig):
-    """Get the last checkpoint for a given run"""
-    checkpointer = config.checkpointer_config.factory()
-    last_checkpoint_step = sorted([int(x) for x in checkpointer.get_file_ids()])[-1]
-    last_checkpoint = checkpointer.load_file(last_checkpoint_step)
-
-    model = config.task_config.model_factory().to(config.device)
-    optimizer = config.optimizer_config.factory(model.parameters())
-    scheduler = config.scheduler_config.factory(optimizer)
-
-    model.load_state_dict(last_checkpoint["model"])
-    optimizer.load_state_dict(last_checkpoint["optimizer"])
-    scheduler.load_state_dict(last_checkpoint["scheduler"])
-
-    return {
-        "model": model,
-        "optimizer": optimizer,
-        "scheduler": scheduler,
-    }
-
-
-def resume_run(run, is_debug: bool = False) -> InContextRegressionTransformer:
-    """
-    Initialise and train an InContextRegressionTransformer model, tracking
-    various metrics.
-    """
-    logging.basicConfig(level=logging.INFO if not is_debug else logging.DEBUG)
-
-    config = get_run_config(run)
-    last_log_step = run.summary.get("_step")
-
-    # initialise model, optimizer, and scheduler
-    last_checkpoint = get_last_checkpoint(config)
-    model = last_checkpoint["model"]
-    optimizer = last_checkpoint["optimizer"]
-    scheduler = last_checkpoint["scheduler"]
-    last_checkpoint_step = scheduler.last_epoch
-
-    logging.info(
-        "Resuming run %s at step %s. Last logged at %s",
-        run.id,
-        last_checkpoint_step,
-        last_log_step,
-    )
-
-    model.to(config.device).train()
-
-    # initialise 'pretraining' data source (for training on fixed task set)
-    pretrain_dist = config.task_config.pretrain_dist_factory().to(config.device)
-
-    # initialise 'true' data source (for evaluation, including unseen tasks)
-    true_dist = config.task_config.true_dist_factory().to(config.device)
-
-    # initialise evaluations
-    evaluator = ICLEvaluator(
-        pretrain_dist=pretrain_dist,
-        true_dist=true_dist,
-        max_examples=config.task_config.max_examples,
-        eval_batch_size=config.eval_batch_size,
-        seed=config.task_config.true_seed,
-    )
-
-    # initialise monitoring code
-    checkpointer = (
-        config.checkpointer_config.factory()
-        if config.checkpointer_config is not None
-        else None
-    )
-    logger = (
-        config.logger_config.factory() if config.logger_config is not None else None
-    )
-
-    num_steps = config.num_steps
-    recent_losses = torch.zeros(100, device=config.device)
-
-    # training loop
-    for step in tqdm.trange(last_checkpoint_step + 1, num_steps, desc="Training..."):
-        set_seed(
-            config.task_config.sampling_seed + step
-        )  # For reproducibility if we resume training
-
-        # data generation and forward pass
-        xs, ys = pretrain_dist.get_batch(
-            num_examples=config.task_config.max_examples,
-            batch_size=config.batch_size,
-        )
-        ys_pred = model(xs, ys)
-        loss = F.mse_loss(ys, ys_pred)
-        # backward pass and gradient step
-        optimizer.zero_grad(set_to_none=True)
-        loss.backward()
-        optimizer.step()
-        scheduler.step()
-
-        recent_losses[step % 100] = loss
-
-        if step % 100 == 0 and step > last_log_step and config.is_wandb_enabled:
-            wandb.log({"batch/loss": loss.mean().item()}, step=step)
-=======
->>>>>>> 755d7c43
 
         # save checkpoints according to checkpoint_steps
         if step in config.checkpointer_config.checkpoint_steps:
@@ -401,7 +256,6 @@
 
     # TODO: if XLA, move model off TPU?
     return model
-<<<<<<< HEAD
 
 
 def clean_sweep(sweep: "Sweep"):
@@ -466,6 +320,4 @@
         # We recommend adjusting this value in production.
         profiles_sample_rate=1.0,
     )
-    typer.run(main)
-=======
->>>>>>> 755d7c43
+    typer.run(main)