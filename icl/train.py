"""
training the transformer on synthetic in-context regression task
"""
import torch
import typer
<<<<<<< HEAD
=======
from devinfra.utils.seed import set_seed
>>>>>>> 5da2c7aa
# manage environment
from dotenv import load_dotenv
from pydantic import BaseModel
from torch import nn

from icl.evals import ICLEvaluator
<<<<<<< HEAD
from icl.utils import set_seed
=======
>>>>>>> 5da2c7aa

load_dotenv()
# in case using mps:
import os

os.environ["PYTORCH_ENABLE_MPS_FALLBACK"] = "1"  # (! before import torch)

import logging
from typing import Annotated, Dict, List, Literal, Optional, Tuple, TypedDict

import numpy as np
import sentry_sdk
import torch.nn.functional as F
import tqdm
from devinfra.io.logging import MetricLogger
from devinfra.io.storage import BaseStorageProvider
from devinfra.optim.schedulers import LRScheduler

import wandb
from icl.config import ICLConfig, get_config
from icl.model import InContextRegressionTransformer
from icl.tasks import (DiscreteTaskDistribution, GaussianTaskDistribution,
                       RegressionSequenceDistribution)

stdlogger = logging.getLogger("ICL")


class StateDict(TypedDict):
    model: Dict
    optimizer: Dict
    scheduler: Dict


def state_dict(model, optimizer, scheduler) -> StateDict:
    return {
        "model": model.state_dict(),
        "optimizer": optimizer.state_dict(),
        "scheduler": scheduler.state_dict(),
    }


class Run:
    config: ICLConfig
    model: nn.Module
    optimizer: torch.optim.Optimizer
    scheduler: Optional[LRScheduler]
    pretrain_dist: RegressionSequenceDistribution[DiscreteTaskDistribution]
    true_dist: RegressionSequenceDistribution[GaussianTaskDistribution]
    evaluator: ICLEvaluator
    checkpointer: Optional[BaseStorageProvider]
    logger: Optional[MetricLogger]

    def __init__(
            self, 
            config: ICLConfig, 
            model: Optional[nn.Module] = None,
            optimizer: Optional[torch.optim.Optimizer] = None,
            scheduler: Optional[LRScheduler] = None,
            checkpointer: Optional[BaseStorageProvider] = None, 
            logger: Optional[MetricLogger]=None, 
    ):
        self.config = config

        # initialise model
        if model is None:
            model = config.task_config.model_factory().to(config.device)

        self.model = model

        # initialise 'pretraining' data source (for training on fixed task set)
        self.pretrain_dist = config.task_config.pretrain_dist_factory().to(
            config.device
        )

        # initialise 'true' data source (for evaluation, including unseen tasks)
        self.true_dist = config.task_config.true_dist_factory().to(config.device)

        # initialise evaluations
        self.evaluator = ICLEvaluator(
            pretrain_dist=self.pretrain_dist,
            true_dist=self.true_dist,
            max_examples=config.task_config.max_examples,
            eval_batch_size=config.eval_batch_size,
            seed=config.task_config.true_seed,
        )

        # initialise monitoring code
        if checkpointer is None and config.checkpointer_config is not None: 
            checkpointer = config.checkpointer_config.factory()

        self.checkpointer = checkpointer

        if logger is None and config.logger_config is not None:
            logger = config.logger_config.factory()

        self.logger = logger

        # initialise torch optimiser
        if optimizer is None:
            optimizer = config.optimizer_config.factory(self.model.parameters())

        self.optimizer = optimizer

        if scheduler is None and config.scheduler_config is not None:
            scheduler = config.scheduler_config.factory(self.optimizer)

        self.scheduler = scheduler

    def restore(self):
        """Restores the last checkpoint for this run."""
        if self.checkpointer:
            self.checkpointer.sync()
            
            if not self.checkpointer.file_ids:
                raise ValueError("No checkpoints found.")
        
            last_checkpoint = self.checkpointer[-1]
            self.model.load_state_dict(last_checkpoint["model"])
            self.optimizer.load_state_dict(last_checkpoint["optimizer"])

            if self.scheduler is not None:
                self.scheduler.load_state_dict(last_checkpoint["scheduler"])

    @classmethod
    def create_and_restore(cls, config: ICLConfig):
        """Load a run from a checkpoint and restore the last checkpoint."""
        self = cls(config)
        self.restore()
        return self


def train(config: ICLConfig, is_debug: bool = False) -> InContextRegressionTransformer:
    """
    Initialise and train an InContextRegressionTransformer model, tracking
    various metrics.
    """
    logging.basicConfig(level=logging.INFO if not is_debug else logging.DEBUG)

    run = Run(config)
    model = run.model
    model.train()
    optimizer = run.optimizer
    scheduler = run.scheduler
    pretrain_dist = run.pretrain_dist
    evaluator = run.evaluator
    checkpointer = run.checkpointer
    logger = run.logger

    num_steps = config.num_steps

    # Let's only train until 50% checkpoint.
    checkpoint_steps = sorted(list(config.checkpointer_config.checkpoint_steps))
    num_steps = checkpoint_steps[len(checkpoint_steps) // 2] + 1

    recent_losses = torch.zeros(100, device=config.device)

    # training loop
    for step in tqdm.trange(num_steps, desc="Training..."):
        set_seed(
            config.task_config.sampling_seed + step
        )  # For reproducibility if we resume training

        # data generation and forward pass
        xs, ys = pretrain_dist.get_batch(
            num_examples=config.task_config.max_examples,
            batch_size=config.batch_size,
        )
        ys_pred = model(xs, ys)
        loss = F.mse_loss(ys, ys_pred)
        # backward pass and gradient step
        optimizer.zero_grad(set_to_none=True)
        loss.backward()
        optimizer.step()
        scheduler.step()

        recent_losses[step % 100] = loss

        if step % 100 == 0 and step > 0 and config.is_wandb_enabled:
            # TODO: Figure out how to make this work with Logger
            wandb.log({"batch/loss": loss.mean().item()}, step=step)

        # Log to wandb & save checkpoints according to log_steps
        if step in config.checkpointer_config.checkpoint_steps:
            stdlogger.info("Saving checkpoint at step %s", step)
            checkpointer.save_file(step, state_dict(model, optimizer, scheduler))

        if step in config.logger_config.logging_steps:
            stdlogger.info("Logging at step %s", step)
            model.eval()
            metrics = evaluator(model)
            model.train()
            logger.log(metrics, step=step)

    if config.is_wandb_enabled:
        wandb.finish()

    return model


def get_run_config(run: "Run"):
    """Side-effect: resumes the wandb run"""
    return get_config(**run.config, resume="must", id=run.id)


def get_last_checkpoint(config: ICLConfig):
    """Get the last checkpoint for a given run"""
    checkpointer = config.checkpointer_config.factory()
    last_checkpoint_step = sorted([int(x) for x in checkpointer.get_file_ids()])[-1]
    last_checkpoint = checkpointer.load_file(last_checkpoint_step)

    model = config.task_config.model_factory().to(config.device)
    optimizer = config.optimizer_config.factory(model.parameters())
    scheduler = config.scheduler_config.factory(optimizer)

    model.load_state_dict(last_checkpoint["model"])
    optimizer.load_state_dict(last_checkpoint["optimizer"])
    scheduler.load_state_dict(last_checkpoint["scheduler"])

    return {
        "model": model,
        "optimizer": optimizer,
        "scheduler": scheduler,
    }


def resume_run(run, is_debug: bool = False) -> InContextRegressionTransformer:
    """
    Initialise and train an InContextRegressionTransformer model, tracking
    various metrics.
    """
    logging.basicConfig(level=logging.INFO if not is_debug else logging.DEBUG)

    config = get_run_config(run)
    last_log_step = run.summary.get("_step")

    # initialise model, optimizer, and scheduler
    last_checkpoint = get_last_checkpoint(config)
    model = last_checkpoint["model"]
    optimizer = last_checkpoint["optimizer"]
    scheduler = last_checkpoint["scheduler"]
    last_checkpoint_step = scheduler.last_epoch

    logging.info(
        "Resuming run %s at step %s. Last logged at %s",
        run.id,
        last_checkpoint_step,
        last_log_step,
    )

    model.to(config.device).train()

    # initialise 'pretraining' data source (for training on fixed task set)
    pretrain_dist = config.task_config.pretrain_dist_factory().to(config.device)

    # initialise 'true' data source (for evaluation, including unseen tasks)
    true_dist = config.task_config.true_dist_factory().to(config.device)

    # initialise evaluations
    evaluator = ICLEvaluator(
        pretrain_dist=pretrain_dist,
        true_dist=true_dist,
        max_examples=config.task_config.max_examples,
        eval_batch_size=config.eval_batch_size,
        seed=config.task_config.true_seed,
    )

    # initialise monitoring code
    checkpointer = (
        config.checkpointer_config.factory()
        if config.checkpointer_config is not None
        else None
    )
    logger = (
        config.logger_config.factory() if config.logger_config is not None else None
    )

    num_steps = config.num_steps
    recent_losses = torch.zeros(100, device=config.device)

    # training loop
    for step in tqdm.trange(last_checkpoint_step + 1, num_steps, desc="Training..."):
        set_seed(
            config.task_config.sampling_seed + step
        )  # For reproducibility if we resume training

        # data generation and forward pass
        xs, ys = pretrain_dist.get_batch(
            num_examples=config.task_config.max_examples,
            batch_size=config.batch_size,
        )
        ys_pred = model(xs, ys)
        loss = F.mse_loss(ys, ys_pred)
        # backward pass and gradient step
        optimizer.zero_grad(set_to_none=True)
        loss.backward()
        optimizer.step()
        scheduler.step()

        recent_losses[step % 100] = loss

        if step % 100 == 0 and step > last_log_step and config.is_wandb_enabled:
            wandb.log({"batch/loss": loss.mean().item()}, step=step)

        # Log to wandb & save checkpoints according to log_steps
        if step in config.checkpointer_config.checkpoint_steps:
            stdlogger.info("Saving checkpoint at step %s", step)
            checkpointer.save_file(step, state_dict(model, optimizer, scheduler))

        if step in config.logger_config.logging_steps and step > last_log_step:
            stdlogger.info("Logging at step %s", step)
            model.eval()
            metrics = evaluator(model)
            model.train()
            logger.log(metrics, step=step)

    if config.is_wandb_enabled:
        wandb.finish()

    return model


def clean_sweep(sweep: "Sweep"):
    """Get rid of any runs that never even got started."""

    # Delete the runs (on wandb) that are finished/crashed and have _step == None
    def _clean_sweep():
        for r in sweep.runs:
            if r.summary.get("_step", None) is None:
                r.delete()
                yield r

    return list(r for r in _clean_sweep())


def get_runs_to_continue(sweep: "Sweep", num_steps: int):
    """Return all runs that have not yet reached the specified number of steps."""
    runs = sorted([r for r in sweep.runs], key=lambda r: r.summary.get("_step", 0))

    return [r for r in runs if r.summary.get("_step", 0) < num_steps]


def resume_sweep(sweep_id: str, is_debug: bool = False):
    api = wandb.Api()
    sweep = api.sweep(sweep_id)

    clean_sweep(sweep)
    num_steps = sweep.config.get("num_steps", 500_000)
    runs = get_runs_to_continue(sweep, num_steps)

    for run in runs:
        print(run)
        resume_run(run, is_debug=is_debug)


def main(
    resume: Annotated[str, typer.Option(help="The id of a sweep or run to resume.")]
):
    is_debug = False

    if resume is None:
        config = get_config(project="icl", entity="devinterp")
        train(config, is_debug=is_debug)
    else:
        if "run" in resume:
            resume_run(resume, is_debug=is_debug)
        elif "sweep" in resume:
            resume_sweep(resume, is_debug=is_debug)
        else:
            typer.echo("Invalid resume command.")


if __name__ == "__main__":
    sentry_sdk.init(
        dsn="https://92ea29f1e366cda4681fb10273e6c2a7@o4505805155074048.ingest.sentry.io/4505805162479616",
        # Set traces_sample_rate to 1.0 to capture 100%
        # of transactions for performance monitoring.
        # We recommend adjusting this value in production.
        traces_sample_rate=1.0,
        # Set profiles_sample_rate to 1.0 to profile 100%
        # of sampled transactions.
        # We recommend adjusting this value in production.
        profiles_sample_rate=1.0,
    )
    typer.run(main)<|MERGE_RESOLUTION|>--- conflicted
+++ resolved
@@ -3,20 +3,13 @@
 """
 import torch
 import typer
-<<<<<<< HEAD
-=======
 from devinfra.utils.seed import set_seed
->>>>>>> 5da2c7aa
 # manage environment
 from dotenv import load_dotenv
 from pydantic import BaseModel
 from torch import nn
 
 from icl.evals import ICLEvaluator
-<<<<<<< HEAD
-from icl.utils import set_seed
-=======
->>>>>>> 5da2c7aa
 
 load_dotenv()
 # in case using mps:
