"""
Decode-only transformer module.

Resources:

* Code roughly following Karpathy's tutorial and nanoGPT implementation, but
  with some features removed (such as dropout) and with some micro-
  optimisations here and there.
* See also Phuong and Hutter's 'Formal algorithms for transformers', though
  this implementation differs in a few places e.g. using Pre-layer-norm
  rather than Post-layer-norm.

Notes:

* Takes vector tokens (rather than token indices) as input and output.
  So for language this would need to be one-hot encoded.
  * TODO: Embedding had different initalisation compared to Linear, namely
    N(0,1) rather than Uniform---should I care?
* Karpathy does a final transformation after the attention block, with
  dropout. Is this just for dropout? Because this goes straight into the
  MLP. So I got rid of that.
"""


import torch
import torch.nn as nn
import torch.nn.functional as fn


class DTransformer(nn.Module):
    def __init__(
        self,
        token_size,
        max_tokens,
        embed_size,
        mlp_size,
        num_heads,
        num_layers,
        device='cpu',
    ):
        super().__init__()
        self.token_embedding = nn.Linear(
            in_features=token_size,
            out_features=embed_size,
            bias=False,
            device=device,
        )
        self.postn_embedding = nn.Linear(
            in_features=max_tokens,
            out_features=embed_size,
            bias=False,
            device=device,
        )
        self.blocks = nn.ModuleList([
            MultiHeadedCausalSelfAttentionTransformerBlock(
                embed_size=embed_size,
                mlp_size=mlp_size,
                max_tokens=max_tokens,
                num_heads=num_heads,
                device=device,
            )
            for _ in range(num_layers)
        ])
        # unembedding
        self.unembedding = nn.Sequential(
            nn.LayerNorm(
                normalized_shape=embed_size,
                device=device,
            ),
            nn.Linear(
                in_features=embed_size,
                out_features=token_size,
                device=device,
            ),
        )
        self.max_tokens = max_tokens
        

    def forward(self, toks):
<<<<<<< HEAD
=======
        # if mechinterp=True, write attention patterns on forward pass to CSV
        # all other forward passes inherit mechinterp from this initial one
>>>>>>> 5da2c7aa

        _B, T, _V = toks.shape
        assert T <= self.max_tokens, f"too many tokens! {T} > {self.max_tokens}"

        # semantic and positional token embeddings
        x_positions = self.postn_embedding.weight.T[:T, :] # Tmax C ->   T C
        x_semantics = self.token_embedding(toks)    # B T V @ . V C -> B T C
        x = x_semantics + x_positions               # B T C + . T C -> B T C

        # apply the num_layers layers / attention blocks in sequence
        for block in self.blocks:
            x = x + block(x) # B T C + B T C -> B T C

        # unembedding: transform back to predicted next tokens
        y = self.unembedding(x)                     # B T C @ . C V -> B T V
        
        return y

        # NOTE:
        # during training,  we only care about y[:, :-1, :]...
        # during inference, we only care about y[:, -1:, :]...
        # TODO: optimise!
        # (moreover in the in-context regression setting, we really only care
        # about every second token prediction to begin with...)


class MultiHeadedCausalSelfAttentionTransformerBlock(nn.Module):
    def __init__(
        self,
        embed_size,
        mlp_size,
        max_tokens,
        num_heads,
        device='cpu',
    ):
        super().__init__()
        self.attention = MultiHeadedCausalSelfAttention(
            embed_size=embed_size,
            max_tokens=max_tokens,
            num_heads=num_heads,
            device=device,
        )
        # TODO: Implement this as a flag (new parameter) instead
        if mlp_size==0:
            # The MLP is (we think) implicitly acting as the output matrix W_O which is otherwise missing. 
            # Therefore instead of the identity, this should be a linear layer with no bias.
            self.compute = nn.Linear(embed_size, embed_size, device=device)
        else: 
            self.compute = nn.Sequential(
                nn.Linear(embed_size, mlp_size, device=device),
                nn.ReLU(),
                nn.Linear(mlp_size, embed_size, device=device),
            )

        self.layer_norms = nn.ModuleList([
            nn.LayerNorm(normalized_shape=embed_size, device=device)
            for _ in ('before-attention', 'before-compute')
        ])


    def forward(self, x):
        # B, T, C = x.shape
        x = x + self.attention(self.layer_norms[0](x))
        x = x + self.compute(self.layer_norms[1](x))
        return x
            
<<<<<<< HEAD

=======
>>>>>>> 5da2c7aa

class MultiHeadedCausalSelfAttention(nn.Module):
    def __init__(
        self,
        embed_size,
        max_tokens,
        num_heads,
        device='cpu'
    ):
        super().__init__()
        # validate dimensions
        if embed_size % num_heads:
            raise ValueError("num_heads must divide embed_size")
        self.num_heads = num_heads
        self.head_size = embed_size // num_heads
        # batched key/query/value projections
        self.attention = nn.Linear(
            in_features=embed_size,
            out_features=3*embed_size,
            bias=False,
            device=device,
        )
        self.attention_softmax = nn.Softmax(dim=-1)

        # precompute causal mask
        mask_shape = (max_tokens, max_tokens)
        causal_mask = torch.log(torch.tril(torch.ones(mask_shape, device=device)))
        self.register_buffer('causal_mask', causal_mask)
        # precompute attention normalisation factor
        self.attention_scale = self.head_size ** 0.5

    def forward(self, x):
        # unpack dimensions
        B, T, C = x.size()  # batch size, num_tokens, embed_size
        H = self.num_heads  # num_heads
        c = self.head_size  # head size = C/H

        # perform Q, K, V transforms, all at once
        Q, K, V = (self.attention(x)    # B T C @ C 3C  -> B T 3C
                .view(B, T, H, 3*c)     #               -> B T H 3c
                .transpose(-2, -3)      #               -> B H T 3c
                .split(c, dim=-1)       #               -> (B H T c) * 3
            )
        # now Q, K, V are each of shape (B, H, T, c)

        # compute affinities, scaled and with causal mask
        A = Q @ K.transpose(-2, -1)     # B H T c @ B H c T -> B H T T
        A = A / self.attention_scale    # B H T T / . . . T -> B H T T
        A = A + self.causal_mask[:T,:T] # B H T T + . . T T -> B H T T

        # convert affinities to mixing weights and mix value vectors
        p = self.attention_softmax(A)
        y = p @ V                   # B H T T @ B H T c -> B H T c

        # recombine / concatenate heads into new embedding
        y = (y                      #    B H T c
            .transpose(-3, -2)  # -> B T H c
            .contiguous()       # -> (make underlying memory match view)
            .view(B, T, C)      # -> B T C
        )
        
        return y<|MERGE_RESOLUTION|>--- conflicted
+++ resolved
@@ -77,11 +77,6 @@
         
 
     def forward(self, toks):
-<<<<<<< HEAD
-=======
-        # if mechinterp=True, write attention patterns on forward pass to CSV
-        # all other forward passes inherit mechinterp from this initial one
->>>>>>> 5da2c7aa
 
         _B, T, _V = toks.shape
         assert T <= self.max_tokens, f"too many tokens! {T} > {self.max_tokens}"
@@ -148,10 +143,6 @@
         x = x + self.compute(self.layer_norms[1](x))
         return x
             
-<<<<<<< HEAD
-
-=======
->>>>>>> 5da2c7aa
 
 class MultiHeadedCausalSelfAttention(nn.Module):
     def __init__(
