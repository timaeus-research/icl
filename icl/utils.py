--- conflicted
+++ resolved
@@ -7,13 +7,9 @@
 
 import numpy as np
 import torch
-<<<<<<< HEAD
 import os
 import pandas as pd
-
-=======
 from devinterp.utils import flatten_dict
->>>>>>> f5d980f0
 
 
 def hash_dict(d: dict):
@@ -34,7 +30,6 @@
     except AttributeError:
         warnings.info("CUDA not available; failed to seed")
 
-<<<<<<< HEAD
 def directory_creator(directory, new_subdir):
     # Creates a new directory if it doesn't already exist
     
@@ -61,7 +56,6 @@
         df.to_csv(filename, index=False)
 
     return df
-=======
 
 def get_device(obj: Any):
     """Get the device of a tensor, dict of tensors, list of tensors, etc. 
@@ -181,5 +175,4 @@
     Returns:
         T: Matched object or dictionary, or None if not found.
     """
-    return next(filter_objs(objs, **filters))
->>>>>>> f5d980f0
+    return next(filter_objs(objs, **filters))